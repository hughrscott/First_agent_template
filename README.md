--- conflicted
+++ resolved
@@ -5,11 +5,7 @@
 colorTo: yellow
 sdk: gradio
 sdk_version: "4.44.1"
-<<<<<<< HEAD
-app_file: app_file: agent/app.py
-=======
-app_file: agent/app.py
->>>>>>> 9c84fe16
+app_file: agent/app_file: agent/app.py
 pinned: false
 hf_oauth: true
 ---